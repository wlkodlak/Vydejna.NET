--- conflicted
+++ resolved
@@ -1,4 +1,4 @@
-﻿using System;
+using System;
 using System.Collections.Generic;
 using System.Linq;
 using System.Text;
@@ -291,11 +291,7 @@
                 var result = Enumerable.Empty<EventStoreEvent>();
                 var next = token;
                 var more = false;
-<<<<<<< HEAD
-                int skip = token.IsInitial ? 0 : token.IsCurrent ? _events.Count : int.Parse(token.ToString());
-=======
-                int skip = token.IsInitial ? 0 : int.Parse(token.ToString()) + 1;
->>>>>>> 2a56cff0
+                int skip = token.IsInitial ? 0 : token.IsCurrent ? _events.Count : int.Parse(token.ToString()) + 1;
 
                 if (_events.Count == 0)
                     token = EventStoreToken.Initial;
